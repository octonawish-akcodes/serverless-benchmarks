--- conflicted
+++ resolved
@@ -163,14 +163,9 @@
         benchmark = sebs_client.get_benchmark(
             args.benchmark, output_dir, deployment_client, experiment_config
         )
-<<<<<<< HEAD
-        print(benchmark)
-        storage = deployment_client.get_storage(experiment_config)
-=======
         storage = deployment_client.get_storage(
             replace_existing=experiment_config.update_storage
         )
->>>>>>> 6d559663
         input_config = benchmark.prepare_input(storage=storage, size=args.size)
         func = deployment_client.get_function(benchmark)
 
@@ -180,129 +175,6 @@
             # bucket = deployment_client.prepare_experiment(args.benchmark)
             # input_config['logs'] = { 'bucket': bucket }
 
-<<<<<<< HEAD
-        begin = datetime.datetime.now()
-        ret = func.sync_invoke(input_config)
-        end = datetime.datetime.now()
-        benchmark_summary["experiment"] = {
-            "function_name": func.name,
-            "begin": float(begin.strftime("%s.%f")),
-            "end": float(end.strftime("%s.%f")),
-        }
-        benchmark_summary["results"] = [
-            {
-                "begin": float(begin.strftime("%s.%f")),
-                "end": float(end.strftime("%s.%f")),
-                "result": ret.output,
-            }
-        ]
-        if bucket:
-            ret["results_bucket"] = bucket
-        benchmark_summary["config"] = {
-            "experiments": experiment_config.serialize(),
-            "deployment": deployment_client.config.serialize(),
-        }
-        with open("experiments.json", "w") as out_f:
-            print(benchmark_summary)
-            json.dump(benchmark_summary, out_f, indent=2)
-    elif args.action == "experiment":
-        # Prepare benchmark input
-        input_config = prepare_input(
-            client=deployment_client,
-            benchmark=args.benchmark,
-            size=args.size,
-            update_storage=experiment_config["experiments"]["update_storage"],
-        )
-        package = CodePackage(
-            args.benchmark,
-            experiment_config,
-            output_dir,
-            systems_config[deployment],
-            cache_client,
-            docker_client,
-            args.update,
-        )
-        assert args.invocations is not None
-        assert args.sleep_time
-        # TODO: experiment JSON config
-        runner = ExperimentRunner(
-            not args.no_update_function,
-            config_file=args.config_experiment_runner,
-            invocations=args.invocations,
-            repetitions=args.repetitions,
-            sleep_time=args.sleep_time,
-            memory=args.memory,
-            times_begin_idx=args.times_begin_idx,
-            times_end_idx=args.times_end_idx,
-            benchmark=args.benchmark,
-            output_dir=output_dir,
-            language=language,
-            input_config=input_config,
-            experiment_config=experiment_config,
-            code_package=package,
-            deployment_client=deployment_client,
-            cache_client=cache_client,
-        )
-    elif args.action == "create":
-        # Prepare benchmark input
-        input_config = prepare_input(
-            client=deployment_client,
-            benchmark=args.benchmark,
-            size=args.size,
-            update_storage=experiment_config["experiments"]["update_storage"],
-        )
-        package = CodePackage(
-            args.benchmark,
-            experiment_config,
-            output_dir,
-            systems_config[deployment],
-            cache_client,
-            docker_client,
-            args.update,
-        )
-        create_functions(
-            deployment_client,
-            cache_client,
-            package,
-            experiment_config,
-            args.benchmark,
-            language,
-            args.memory,
-            args.times_begin_idx,
-            args.times_end_idx,
-            args.sleep_time,
-            args.extend,
-        )
-    elif args.action == "results":
-        assert args.experiment_input is not None
-        experiment = json.load(open(args.experiment_input, "r"))
-        result = get_results(deployment_client, experiment, args.output_dir)
-        with open(os.path.join(args.output_dir, "results.json"), "w") as out_f:
-            json.dump(result, out_f, indent=2)
-    elif args.action == "burst_invoke":
-        input_config = prepare_input(
-            client=deployment_client,
-            benchmark=args.benchmark,
-            size=args.size,
-            update_storage=experiment_config["experiments"]["update_storage"],
-        )
-        begin = datetime.datetime.now()
-        result = run_burst_experiment(
-            config_file=args.config_experiment_runner,
-            invocations=args.invocations,
-            memories=[128, 256, 512, 1024],  # , 1536, 1792, 2048, 3092],
-            repetitions=args.repetitions,
-            benchmark=args.benchmark,
-            output_dir=output_dir,
-            language=language,
-            input_config=input_config,
-            experiment_config=experiment_config,
-            deployment_client=deployment_client,
-            cache_client=cache_client,
-            additional_cfg=experiment_config,
-        )
-        end = datetime.datetime.now()
-=======
             result = sebs.experiments.ExperimentResult(
                 experiment_config, deployment_client.config
             )
@@ -409,7 +281,6 @@
     #            additional_cfg=experiment_config,
     #        )
     #        end = datetime.datetime.now()
->>>>>>> 6d559663
     else:
         raise RuntimeError("Unknown option")
 
