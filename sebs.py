#!/usr/bin/env python3


import json
import logging
import functools
import os
import traceback
from typing import Optional

import click

import sebs
from sebs import SeBS
from sebs.utils import update_nested_dict
from sebs.faas import System as FaaSSystem
from sebs.faas.function import Trigger

PROJECT_DIR = os.path.dirname(os.path.realpath(__file__))


deployment_client: Optional[FaaSSystem] = None
sebs_client: Optional[SeBS] = None


class ExceptionProcesser(click.Group):
    def __call__(self, *args, **kwargs):
        try:
            return self.main(*args, **kwargs)
        except Exception as e:
            logging.error(e)
            traceback.print_exc()
            logging.info("# Experiments failed! See out.log for details")
        finally:
            # Close
            if deployment_client is not None:
                deployment_client.shutdown()
            if sebs_client is not None:
                sebs_client.shutdown()


def common_params(func):
    @click.option(
        "--config",
        required=True,
        type=click.Path(readable=True),
        help="Location of experiment config.",
    )
    @click.option(
        "--output-dir", default=os.path.curdir, help="Output directory for results."
    )
    @click.option(
        "--cache",
        default=os.path.join(os.path.curdir, "cache"),
        help="Location of experiments cache.",
    )
    @click.option("--verbose", default=False, help="Verbose output.")
    @click.option(
        "--preserve-out",
        default=True,
        help="Preserve current results in output directory.",
    )
    @click.option(
        "--update-code",
        default=False,
        help="Update function code in cache and cloud deployment.",
    )
    @click.option(
        "--update-storage",
        default=False,
        help="Update benchmark storage files in cloud deployment.",
    )
    @click.option(
        "--deployment",
        default=None,
        type=click.Choice(["azure", "aws", "gcp"]),
        help="Cloud deployment to use.",
    )
    @click.option(
        "--language",
        default=None,
        type=click.Choice(["python", "nodejs"]),
        help="Benchmark language",
    )
    @click.option(
        "--language-version", default=None, type=str, help="Benchmark language version"
    )
    @functools.wraps(func)
    def wrapper(*args, **kwargs):
        return func(*args, **kwargs)

    return wrapper


def parse_common_params(
    config,
    output_dir,
    cache,
    verbose,
    preserve_out,
    update_code,
    update_storage,
    deployment,
    language,
    language_version,
):
    global sebs_client, deployment_client

    config_obj = json.load(open(config, "r"))
    sebs_client = sebs.SeBS(cache, output_dir)
    output_dir = sebs.utils.create_output(output_dir, preserve_out, verbose)
    logging.info("Created experiment output at {}".format(output_dir))

    # CLI overrides JSON options
    update_nested_dict(config_obj, ["experiments", "runtime", "language"], language)
    update_nested_dict(
        config_obj, ["experiments", "runtime", "version"], language_version
    )
    update_nested_dict(config_obj, ["deployment", "name"], deployment)
    update_nested_dict(config_obj, ["experiments", "update_code"], update_code)
    update_nested_dict(config_obj, ["experiments", "update_storage"], update_storage)
    update_nested_dict(config_obj, ["experiments", "benchmark"], benchmark)

    logging_filename = os.path.abspath(os.path.join(output_dir, "out.log"))
    deployment_client = sebs_client.get_deployment(
        config_obj["deployment"], logging_filename=logging_filename
    )
    deployment_client.initialize()

    return config_obj, output_dir, logging_filename, sebs_client, deployment_client


@click.group(cls=ExceptionProcesser)
def cli():
    pass


@cli.group()
def benchmark():
    pass


@benchmark.command()
@click.argument("benchmark", type=str)  # , help="Benchmark to be used.")
@click.argument(
    "benchmark-input-size", type=click.Choice(["test", "small", "large"])
)  # help="Input test size")
@click.option(
    "--repetitions", default=5, type=int, help="Number of experimental repetitions."
)
@click.option(
    "--function-name",
    default=None,
    type=str,
    help="Override function name for random generation.",
)
@common_params
def invoke(benchmark, benchmark_input_size, repetitions, function_name, **kwargs):

    (
        config,
        output_dir,
        logging_filename,
        sebs_client,
        deployment_client,
    ) = parse_common_params(**kwargs)
    experiment_config = sebs_client.get_experiment_config(config["experiments"])
    benchmark_obj = sebs_client.get_benchmark(
        benchmark,
        deployment_client,
        experiment_config,
        logging_filename=logging_filename,
    )
    func = deployment_client.get_function(
        benchmark_obj, deployment_client.default_function_name(benchmark_obj)
    )
    storage = deployment_client.get_storage(
        replace_existing=experiment_config.update_storage
    )
    input_config = benchmark_obj.prepare_input(
        storage=storage, size=benchmark_input_size
    )

    result = sebs.experiments.ExperimentResult(
        experiment_config, deployment_client.config
    )
    result.begin()
    # FIXME: repetitions
    # FIXME: trigger type
    ret = func.triggers.get(Trigger.TriggerType.STORAGE).async_invoke(input_config)
    result.end()
    result.add_invocation(func, ret)
    with open("experiments.json", "w") as out_f:
        out_f.write(sebs.utils.serialize(result))
    logging.info("Save results to {}".format(os.path.abspath("experiments.json")))


<<<<<<< HEAD
        experiment_config = sebs_client.get_experiment_config(config["experiments"])
        benchmark = sebs_client.get_benchmark(
            args.benchmark,
            deployment_client,
            experiment_config,
            logging_filename=logging_filename
=======
@benchmark.command()
@common_params
def process(**kwargs):

    (
        config,
        output_dir,
        logging_filename,
        sebs_client,
        deployment_client,
    ) = parse_common_params(**kwargs)
    logging.info("Load results from {}".format(os.path.abspath("experiments.json")))
    with open("experiments.json", "r") as in_f:
        config = json.load(in_f)
        experiments = sebs.experiments.ExperimentResult.deserialize(
            config,
            sebs_client.cache_client,
            sebs_client.logging_handlers(logging_filename),
        )

    for func in experiments.functions():
        deployment_client.download_metrics(
            func, *experiments.times(), experiments.invocations(func)
>>>>>>> d9738d07
        )
    with open("results.json", "w") as out_f:
        out_f.write(sebs.utils.serialize(experiments))
    logging.info("Save results to {}".format(os.path.abspath("results.json")))


@benchmark.command()
@click.option(
    "--repetitions", default=5, type=int, help="Number of experimental repetitions."
)
@common_params
def regression(benchmark, benchmark_input_size, repetitions, function_name, **kwargs):
    (
        config,
        output_dir,
        logging_filename,
        sebs_client,
        deployment_client,
    ) = parse_common_params(**kwargs)
    raise NotImplementedError()


@cli.group()
def experiment():
    pass


@experiment.command("invoke")
@click.argument("experiment", type=str)  # , help="Benchmark to be launched.")
@common_params
def experiment_invoke(experiment, **kwargs):
    (
        config,
        output_dir,
        logging_filename,
        sebs_client,
        deployment_client,
    ) = parse_common_params(**kwargs)
    experiment = sebs_client.get_experiment(experiment, config["experiments"])
    experiment.prepare(sebs_client, deployment_client)
    experiment.run()


@experiment.command("process")
@click.argument("experiment", type=str)  # , help="Benchmark to be launched.")
@common_params
def experment_process(experiment, **kwargs):
    (
        config,
        output_dir,
        logging_filename,
        sebs_client,
        deployment_client,
    ) = parse_common_params(**kwargs)
    experiment = sebs_client.get_experiment(config["experiments"])
    experiment.process(output_dir)


<<<<<<< HEAD
        if args.action == "invoke":
            func = deployment_client.get_function(
                benchmark, deployment_client.default_function_name(benchmark)
            )
            storage = deployment_client.get_storage(
                replace_existing=experiment_config.update_storage
            )
            input_config = benchmark.prepare_input(storage=storage, size=args.size)
            # TODO bucket save of results
            #bucket = None
            # bucket = deployment_client.prepare_experiment(args.benchmark)
            # input_config['logs'] = { 'bucket': bucket }

            result = sebs.experiments.ExperimentResult(
                experiment_config, deployment_client.config
            )
            result.begin()
            ret = func.triggers[0].sync_invoke(input_config)
            result.end()
            result.add_invocation(func, ret)
            with open("experiments.json", "w") as out_f:
                out_f.write(sebs.utils.serialize(result))
            logging.info(
                "Save results to {}".format(os.path.abspath("experiments.json"))
            )
        elif args.action == "download_metrics":
            logging.info(
                "Load results from {}".format(os.path.abspath("experiments.json"))
            )
            with open("experiments.json", "r") as in_f:
                config = json.load(in_f)
                experiments = sebs.experiments.ExperimentResult.deserialize(
                    config, sebs_client.cache_client, sebs_client.logging_handlers(logging_filename)
                )

            for func in experiments.functions():
                deployment_client.download_metrics(
                    func, *experiments.times(), experiments.invocations(func)
                )
            with open("results.json", "w") as out_f:
                out_f.write(sebs.utils.serialize(experiments))
            logging.info(
                "Save results to {}".format(os.path.abspath("experiments.json"))
            )
    elif args.action == "experiment":
        experiment = sebs_client.get_experiment(config["experiments"])
        experiment.prepare(sebs_client, deployment_client)
        experiment.run()
    elif args.action == "process_experiment":
        experiment = sebs_client.get_experiment(config["experiments"])
        # TODO: additional params
        experiment.process(output_dir)
    #        # Prepare benchmark input
    #        input_config = prepare_input(
    #            client=deployment_client,
    #            benchmark=args.benchmark,
    #            size=args.size,
    #            update_storage=experiment_config["experiments"]["update_storage"],
    #        )
    #        package = CodePackage(
    #            args.benchmark,
    #            experiment_config,
    #            output_dir,
    #            systems_config[deployment],
    #            cache_client,
    #            docker_client,
    #            args.update,
    #        )
    #        assert args.invocations is not None
    #        assert args.sleep_time
    #        # TODO: experiment JSON config
    #        runner = ExperimentRunner(
    #            not args.no_update_function,
    #            config_file=args.config_experiment_runner,
    #            invocations=args.invocations,
    #            repetitions=args.repetitions,
    #            sleep_time=args.sleep_time,
    #            memory=args.memory,
    #            times_begin_idx=args.times_begin_idx,
    #            times_end_idx=args.times_end_idx,
    #            benchmark=args.benchmark,
    #            output_dir=output_dir,
    #            language=language,
    #            input_config=input_config,
    #            experiment_config=experiment_config,
    #            code_package=package,
    #            deployment_client=deployment_client,
    #            cache_client=cache_client,
    #        )
    #    elif args.action == "create":
    #        # Prepare benchmark input
    #        input_config = prepare_input(
    #            client=deployment_client,
    #            benchmark=args.benchmark,
    #            size=args.size,
    #            update_storage=experiment_config["experiments"]["update_storage"],
    #        )
    #        package = CodePackage(
    #            args.benchmark,
    #            experiment_config,
    #            output_dir,
    #            systems_config[deployment],
    #            cache_client,
    #            docker_client,
    #            args.update,
    #        )
    #        create_functions(
    #            deployment_client,
    #            cache_client,
    #            package,
    #            experiment_config,
    #            args.benchmark,
    #            language,
    #            args.memory,
    #            args.times_begin_idx,
    #            args.times_end_idx,
    #            args.sleep_time,
    #            args.extend,
    #        )
    #    elif args.action == "results":
    #        assert args.experiment_input is not None
    #        experiment = json.load(open(args.experiment_input, "r"))
    #        result = get_results(deployment_client, experiment, args.output_dir)
    #        with open(os.path.join(args.output_dir, "results.json"), "w") as out_f:
    #            json.dump(result, out_f, indent=2)
    #    elif args.action == "burst_invoke":
    #        input_config = prepare_input(
    #            client=deployment_client,
    #            benchmark=args.benchmark,
    #            size=args.size,
    #            update_storage=experiment_config["experiments"]["update_storage"],
    #        )
    #        begin = datetime.datetime.now()
    #        result = run_burst_experiment(
    #            config_file=args.config_experiment_runner,
    #            invocations=args.invocations,
    #            memories=[128, 256, 512, 1024],  # , 1536, 1792, 2048, 3092],
    #            repetitions=args.repetitions,
    #            benchmark=args.benchmark,
    #            output_dir=output_dir,
    #            language=language,
    #            input_config=input_config,
    #            experiment_config=experiment_config,
    #            deployment_client=deployment_client,
    #            cache_client=cache_client,
    #            additional_cfg=experiment_config,
    #        )
    #        end = datetime.datetime.now()
    else:
        raise RuntimeError("Unknown option")

except Exception as e:
    print(e)
    traceback.print_exc()
    if output_dir:
        print("# Experiments failed! See {}/out.log for details".format(output_dir))
finally:
    # Close
    if deployment_client is not None:
        deployment_client.shutdown()
    sebs_client.shutdown()
=======
if __name__ == "__main__":
    cli()
>>>>>>> d9738d07
<|MERGE_RESOLUTION|>--- conflicted
+++ resolved
@@ -195,14 +195,6 @@
     logging.info("Save results to {}".format(os.path.abspath("experiments.json")))
 
 
-<<<<<<< HEAD
-        experiment_config = sebs_client.get_experiment_config(config["experiments"])
-        benchmark = sebs_client.get_benchmark(
-            args.benchmark,
-            deployment_client,
-            experiment_config,
-            logging_filename=logging_filename
-=======
 @benchmark.command()
 @common_params
 def process(**kwargs):
@@ -226,7 +218,6 @@
     for func in experiments.functions():
         deployment_client.download_metrics(
             func, *experiments.times(), experiments.invocations(func)
->>>>>>> d9738d07
         )
     with open("results.json", "w") as out_f:
         out_f.write(sebs.utils.serialize(experiments))
@@ -285,169 +276,5 @@
     experiment.process(output_dir)
 
 
-<<<<<<< HEAD
-        if args.action == "invoke":
-            func = deployment_client.get_function(
-                benchmark, deployment_client.default_function_name(benchmark)
-            )
-            storage = deployment_client.get_storage(
-                replace_existing=experiment_config.update_storage
-            )
-            input_config = benchmark.prepare_input(storage=storage, size=args.size)
-            # TODO bucket save of results
-            #bucket = None
-            # bucket = deployment_client.prepare_experiment(args.benchmark)
-            # input_config['logs'] = { 'bucket': bucket }
-
-            result = sebs.experiments.ExperimentResult(
-                experiment_config, deployment_client.config
-            )
-            result.begin()
-            ret = func.triggers[0].sync_invoke(input_config)
-            result.end()
-            result.add_invocation(func, ret)
-            with open("experiments.json", "w") as out_f:
-                out_f.write(sebs.utils.serialize(result))
-            logging.info(
-                "Save results to {}".format(os.path.abspath("experiments.json"))
-            )
-        elif args.action == "download_metrics":
-            logging.info(
-                "Load results from {}".format(os.path.abspath("experiments.json"))
-            )
-            with open("experiments.json", "r") as in_f:
-                config = json.load(in_f)
-                experiments = sebs.experiments.ExperimentResult.deserialize(
-                    config, sebs_client.cache_client, sebs_client.logging_handlers(logging_filename)
-                )
-
-            for func in experiments.functions():
-                deployment_client.download_metrics(
-                    func, *experiments.times(), experiments.invocations(func)
-                )
-            with open("results.json", "w") as out_f:
-                out_f.write(sebs.utils.serialize(experiments))
-            logging.info(
-                "Save results to {}".format(os.path.abspath("experiments.json"))
-            )
-    elif args.action == "experiment":
-        experiment = sebs_client.get_experiment(config["experiments"])
-        experiment.prepare(sebs_client, deployment_client)
-        experiment.run()
-    elif args.action == "process_experiment":
-        experiment = sebs_client.get_experiment(config["experiments"])
-        # TODO: additional params
-        experiment.process(output_dir)
-    #        # Prepare benchmark input
-    #        input_config = prepare_input(
-    #            client=deployment_client,
-    #            benchmark=args.benchmark,
-    #            size=args.size,
-    #            update_storage=experiment_config["experiments"]["update_storage"],
-    #        )
-    #        package = CodePackage(
-    #            args.benchmark,
-    #            experiment_config,
-    #            output_dir,
-    #            systems_config[deployment],
-    #            cache_client,
-    #            docker_client,
-    #            args.update,
-    #        )
-    #        assert args.invocations is not None
-    #        assert args.sleep_time
-    #        # TODO: experiment JSON config
-    #        runner = ExperimentRunner(
-    #            not args.no_update_function,
-    #            config_file=args.config_experiment_runner,
-    #            invocations=args.invocations,
-    #            repetitions=args.repetitions,
-    #            sleep_time=args.sleep_time,
-    #            memory=args.memory,
-    #            times_begin_idx=args.times_begin_idx,
-    #            times_end_idx=args.times_end_idx,
-    #            benchmark=args.benchmark,
-    #            output_dir=output_dir,
-    #            language=language,
-    #            input_config=input_config,
-    #            experiment_config=experiment_config,
-    #            code_package=package,
-    #            deployment_client=deployment_client,
-    #            cache_client=cache_client,
-    #        )
-    #    elif args.action == "create":
-    #        # Prepare benchmark input
-    #        input_config = prepare_input(
-    #            client=deployment_client,
-    #            benchmark=args.benchmark,
-    #            size=args.size,
-    #            update_storage=experiment_config["experiments"]["update_storage"],
-    #        )
-    #        package = CodePackage(
-    #            args.benchmark,
-    #            experiment_config,
-    #            output_dir,
-    #            systems_config[deployment],
-    #            cache_client,
-    #            docker_client,
-    #            args.update,
-    #        )
-    #        create_functions(
-    #            deployment_client,
-    #            cache_client,
-    #            package,
-    #            experiment_config,
-    #            args.benchmark,
-    #            language,
-    #            args.memory,
-    #            args.times_begin_idx,
-    #            args.times_end_idx,
-    #            args.sleep_time,
-    #            args.extend,
-    #        )
-    #    elif args.action == "results":
-    #        assert args.experiment_input is not None
-    #        experiment = json.load(open(args.experiment_input, "r"))
-    #        result = get_results(deployment_client, experiment, args.output_dir)
-    #        with open(os.path.join(args.output_dir, "results.json"), "w") as out_f:
-    #            json.dump(result, out_f, indent=2)
-    #    elif args.action == "burst_invoke":
-    #        input_config = prepare_input(
-    #            client=deployment_client,
-    #            benchmark=args.benchmark,
-    #            size=args.size,
-    #            update_storage=experiment_config["experiments"]["update_storage"],
-    #        )
-    #        begin = datetime.datetime.now()
-    #        result = run_burst_experiment(
-    #            config_file=args.config_experiment_runner,
-    #            invocations=args.invocations,
-    #            memories=[128, 256, 512, 1024],  # , 1536, 1792, 2048, 3092],
-    #            repetitions=args.repetitions,
-    #            benchmark=args.benchmark,
-    #            output_dir=output_dir,
-    #            language=language,
-    #            input_config=input_config,
-    #            experiment_config=experiment_config,
-    #            deployment_client=deployment_client,
-    #            cache_client=cache_client,
-    #            additional_cfg=experiment_config,
-    #        )
-    #        end = datetime.datetime.now()
-    else:
-        raise RuntimeError("Unknown option")
-
-except Exception as e:
-    print(e)
-    traceback.print_exc()
-    if output_dir:
-        print("# Experiments failed! See {}/out.log for details".format(output_dir))
-finally:
-    # Close
-    if deployment_client is not None:
-        deployment_client.shutdown()
-    sebs_client.shutdown()
-=======
 if __name__ == "__main__":
     cli()
->>>>>>> d9738d07
