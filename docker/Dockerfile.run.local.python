ARG BASE_IMAGE
FROM ${BASE_IMAGE}
ARG USER
ENV HOME=/home/${USER}

<<<<<<< HEAD
RUN useradd --uid 1000 ${USER}
=======
>>>>>>> 961e3f6e
WORKDIR ${HOME}
RUN chown -R ${USER}:${USER} ${HOME}
# must be run as root for some reason
RUN deps=''\
  && apt-get update\
  # for route and sudo
  && apt-get install -y curl net-tools sudo ${deps}\
  && apt-get purge -y --auto-remove ${deps}\
  && pip3 install cffi minio
RUN useradd -m ${USER}\
    # Let the user use sudo
    && usermod -aG sudo ${USER}\
    # Set correct permission on home directory
    && chown -R ${USER}:${USER} ${HOME}\
    # Enable non-password use of sudo
    && echo "$USER ALL=(ALL:ALL) NOPASSWD: ALL" | tee /etc/sudoers.d/dont-prompt-$USER-for-password
RUN chown -R ${USER}:${USER} ${HOME}


USER ${USER}:${USER}
COPY --chown=${USER}:${USER} docker/local/run.sh .
COPY --chown=${USER}:${USER} docker/local/*.py ${HOME}/
COPY --chown=${USER}:${USER} docker/local/python/*.py ${HOME}/
COPY --chown=${USER}:${USER} docker/local/python/timeit.sh .
COPY --chown=${USER}:${USER} docker/local/python/runners.json .
# https://github.com/moby/moby/issues/35018 :-(
ADD --chown=docker_user:docker_user third-party/pypapi/pypapi ${HOME}/pypapi

ENV PYTHONPATH=${HOME}/.python_packages/lib/site-packages:$PYTHONPATH

RUN chmod +x ${HOME}/run.sh<|MERGE_RESOLUTION|>--- conflicted
+++ resolved
@@ -3,12 +3,7 @@
 ARG USER
 ENV HOME=/home/${USER}
 
-<<<<<<< HEAD
-RUN useradd --uid 1000 ${USER}
-=======
->>>>>>> 961e3f6e
 WORKDIR ${HOME}
-RUN chown -R ${USER}:${USER} ${HOME}
 # must be run as root for some reason
 RUN deps=''\
   && apt-get update\
