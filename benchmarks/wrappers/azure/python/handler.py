--- conflicted
+++ resolved
@@ -67,11 +67,7 @@
             'is_cold': is_cold,
             'is_cold_worker': is_cold_worker,
             'container_id': container_id,
-<<<<<<< HEAD
-            'environ': list(os.environ.items()),
-=======
             'environ_container_id': os.environ['CONTAINER_NAME'],
->>>>>>> efea28ac
             'request_id': context.invocation_id
         }),
         mimetype="application/json"
