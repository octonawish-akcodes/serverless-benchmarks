--- conflicted
+++ resolved
@@ -39,13 +39,9 @@
         return AWSCredentials(dct["access_key"], dct["secret_key"])
 
     @staticmethod
-<<<<<<< HEAD
-    def deserialize(config: dict, cache: Cache) -> Credentials:
-=======
-    def initialize(
+    def deserialize(
         config: dict, cache: Cache, handlers: LoggingHandlers
     ) -> Credentials:
->>>>>>> dc314143
 
         # FIXME: update return types of both functions to avoid cast
         # needs 3.7+  to support annotations
@@ -203,17 +199,12 @@
 
     # FIXME: python3.7+ future annotatons
     @staticmethod
-<<<<<<< HEAD
     def initialize(dct: dict) -> Resources:
-        return AWSResources(dct["lambda-role"] if "lambda-role" in dct else "")
-=======
-    def deserialize(dct: dict) -> Resources:
         ret = AWSResources(dct["lambda-role"] if "lambda-role" in dct else "")
         if "http-apis" in dct:
             for key, value in dct["http-apis"].items():
                 ret._http_apis[key] = AWSResources.HTTPApi.deserialize(value)
         return ret
->>>>>>> dc314143
 
     def serialize(self) -> dict:
         out = {
@@ -234,11 +225,7 @@
             )
 
     @staticmethod
-<<<<<<< HEAD
-    def deserialize(config: dict, cache: Cache) -> Resources:
-=======
-    def initialize(config: dict, cache: Cache, handlers: LoggingHandlers) -> Resources:
->>>>>>> dc314143
+    def deserialize(config: dict, cache: Cache, handlers: LoggingHandlers) -> Resources:
 
         cached_config = cache.get_config("aws")
         ret: AWSResources
@@ -257,10 +244,6 @@
                 ret.logging.info(
                     "No cached resources for AWS found, using user configuration."
                 )
-<<<<<<< HEAD
-                ret = cast(AWSResources, AWSResources.initialize(config["resources"]))
-=======
->>>>>>> dc314143
             else:
                 ret = AWSResources(lambda_role="")
                 ret.logging_handlers = handlers
@@ -294,40 +277,21 @@
         config._region = dct["region"]
 
     @staticmethod
-<<<<<<< HEAD
-    def deserialize(config: dict, cache: Cache) -> Config:
+    def deserialize(config: dict, cache: Cache, handlers: LoggingHandlers) -> Config:
 
         cached_config = cache.get_config("aws")
         # FIXME: use future annotations (see sebs/faas/system)
         credentials = cast(AWSCredentials, AWSCredentials.deserialize(config, cache))
         resources = cast(AWSResources, AWSResources.deserialize(config, cache))
-=======
-    def initialize(config: dict, cache: Cache, handlers: LoggingHandlers) -> Config:
-
-        cached_config = cache.get_config("aws")
-        # FIXME: use future annotations (see sebs/faas/system)
-        credentials = cast(
-            AWSCredentials, AWSCredentials.initialize(config, cache, handlers)
-        )
-        resources = cast(AWSResources, AWSResources.initialize(config, cache, handlers))
->>>>>>> dc314143
         config_obj = AWSConfig(credentials, resources)
         config_obj.logging_handlers = handlers
         # Load cached values
         if cached_config:
-<<<<<<< HEAD
             logging.info("Using cached config for AWS")
             AWSConfig.initialize(config_obj, cached_config)
         else:
             logging.info("Using user-provided config for AWS")
             AWSConfig.initialize(config_obj, config)
-=======
-            config_obj.logging.info("Using cached config for AWS")
-            AWSConfig.deserialize(config_obj, cached_config)
-        else:
-            config_obj.logging.info("Using user-provided config for AWS")
-            AWSConfig.deserialize(config_obj, config)
->>>>>>> dc314143
 
         resources.set_region(config_obj.region)
         return config_obj
