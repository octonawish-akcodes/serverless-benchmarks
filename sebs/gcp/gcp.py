--- conflicted
+++ resolved
@@ -418,11 +418,7 @@
                 f'timestamp >= "{timestamps[0]}" '
                 f'timestamp <= "{timestamps[1]}"'
             ),
-<<<<<<< HEAD
-            page_size=100,
-=======
             page_size = 1000
->>>>>>> 012bd0b0
         )
         invocations_processed = 0
         pages = list(wrapper(invocations.pages))
