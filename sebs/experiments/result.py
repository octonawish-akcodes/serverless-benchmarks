from datetime import datetime
<<<<<<< HEAD
import json
from typing import Dict, Optional
=======
from typing import Dict, List, Optional, Tuple  # noqa
>>>>>>> d9738d07

from sebs.cache import Cache
from sebs.faas.config import Config as DeploymentConfig
from sebs.faas.function import Function, ExecutionResult
from sebs.utils import LoggingHandlers
from sebs.experiments.config import Config as ExperimentConfig


class Result:
    def __init__(
        self,
        experiment_config: ExperimentConfig,
        deployment_config: DeploymentConfig,
        invocations: Dict[str, Dict[str, ExecutionResult]] = {},
        result_bucket: Optional[str] = None,
    ):
        self.config = {
            "experiments": experiment_config,
            "deployment": deployment_config,
        }
        self._invocations = invocations
        self.result_bucket = result_bucket

    def begin(self):
        self.begin_time = datetime.now().timestamp()

    def end(self):
        self.end_time = datetime.now().timestamp()

    def times(self) -> Tuple[int, int]:
        return self.begin_time, self.end_time

    def add_result_bucket(self, result_bucket: str):
        self.result_bucket = result_bucket

    def add_invocation(self, func: Function, invocation: ExecutionResult):
        if func.name in self._invocations:
            self._invocations.get(func.name)[  # type: ignore
                invocation.request_id
            ] = invocation
        else:
<<<<<<< HEAD
            # TODO: dirty hack to make current implementation of GCP runnable (works only with GCP)
            self.invocations[func_name] = {json.loads(invocation["return"])["request_id"]: invocation}
=======
            self._invocations[func.name] = {invocation.request_id: invocation}

    def functions(self) -> List[str]:
        return list(self._invocations.keys())

    def invocations(self, func: str) -> Dict[str, ExecutionResult]:
        return self._invocations[func]

    @staticmethod
    def deserialize(
        cached_config: dict, cache: Cache, handlers: LoggingHandlers
    ) -> "Result":
        invocations: Dict[str, dict] = {}
        for func, func_invocations in cached_config["_invocations"].items():
            invocations[func] = {}
            for invoc_id, invoc in func_invocations.items():
                invocations[func][invoc_id] = ExecutionResult.deserialize(invoc)
        ret = Result(
            ExperimentConfig.deserialize(cached_config["config"]["experiments"]),
            DeploymentConfig.deserialize(
                cached_config["config"]["deployment"], cache, handlers
            ),
            invocations,
            cached_config["result_bucket"],
        )
        ret.begin_time = cached_config["begin_time"]
        ret.end_time = cached_config["end_time"]
        return ret
>>>>>>> d9738d07
<|MERGE_RESOLUTION|>--- conflicted
+++ resolved
@@ -1,10 +1,5 @@
 from datetime import datetime
-<<<<<<< HEAD
-import json
-from typing import Dict, Optional
-=======
 from typing import Dict, List, Optional, Tuple  # noqa
->>>>>>> d9738d07
 
 from sebs.cache import Cache
 from sebs.faas.config import Config as DeploymentConfig
@@ -46,11 +41,10 @@
                 invocation.request_id
             ] = invocation
         else:
-<<<<<<< HEAD
-            # TODO: dirty hack to make current implementation of GCP runnable (works only with GCP)
-            self.invocations[func_name] = {json.loads(invocation["return"])["request_id"]: invocation}
-=======
-            self._invocations[func.name] = {invocation.request_id: invocation}
+            if "return" in invocation:
+                self.invocations[func_name] = {json.loads(invocation["return"])["request_id"]: invocation}
+            else:
+                self._invocations[func.name] = {invocation.request_id: invocation}
 
     def functions(self) -> List[str]:
         return list(self._invocations.keys())
@@ -78,4 +72,3 @@
         ret.begin_time = cached_config["begin_time"]
         ret.end_time = cached_config["end_time"]
         return ret
->>>>>>> d9738d07
