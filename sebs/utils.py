import json
import logging
import os
import shutil
import subprocess
import sys
import uuid
<<<<<<< HEAD
from typing import List, Optional, Union
=======
from typing import List, Optional, TextIO, Union
>>>>>>> 9dcbcc94

PROJECT_DIR = os.path.join(os.path.dirname(os.path.realpath(__file__)), os.pardir)
PACK_CODE_APP = "pack_code_{}.sh"


def project_absolute_path(*paths: str):
    return os.path.join(PROJECT_DIR, *paths)


class JSONSerializer(json.JSONEncoder):
    def default(self, o):
        if hasattr(o, "serialize"):
            return o.serialize()
        elif isinstance(o, dict):
            return str(o)
        else:
            try:
                return vars(o)
            except TypeError:
                return str(o)


def serialize(obj) -> str:
    if hasattr(obj, "serialize"):
        return json.dumps(obj.serialize(), sort_keys=True, indent=2)
    else:
        return json.dumps(obj, cls=JSONSerializer, sort_keys=True, indent=2)


# Executing with shell provides options such as wildcard expansion
def execute(cmd, shell=False, cwd=None):
    if not shell:
        cmd = cmd.split()
    ret = subprocess.run(
        cmd, shell=shell, cwd=cwd, stdout=subprocess.PIPE, stderr=subprocess.STDOUT
    )
    if ret.returncode:
        raise RuntimeError(
            "Running {} failed!\n Output: {}".format(cmd, ret.stdout.decode("utf-8"))
        )
    return ret.stdout.decode("utf-8")


def update_nested_dict(cfg: dict, keys: List[str], value: Optional[str]):
    if value:
        # make sure parent keys exist
        for key in keys[:-1]:
            cfg = cfg.setdefault(key, {})
        cfg[keys[-1]] = value


def find(name, path):
    for root, dirs, files in os.walk(path):
        if name in dirs:
            return os.path.join(root, name)
    return None


def create_output(directory, preserve_dir, verbose):
    output_dir = os.path.abspath(directory)
    if os.path.exists(output_dir) and not preserve_dir:
        shutil.rmtree(output_dir)
    if not os.path.exists(output_dir):
        os.makedirs(output_dir, exist_ok=True)
    configure_logging()

    return output_dir


def configure_logging():

    # disable information from libraries logging to decrease output noise
    loggers = ["urrlib3", "docker", "botocore"]
    for name in logging.root.manager.loggerDict:
        for logger in loggers:
            if name.startswith(logger):
                logging.getLogger(name).setLevel(logging.ERROR)


# def configure_logging(verbose: bool = False, output_dir: Optional[str] = None):
#    logging_format = "%(asctime)s,%(msecs)d %(levelname)s %(name)s: %(message)s"
#    logging_date_format = "%H:%M:%S"
#
#    # default file log
#    options = {
#        "format": logging_format,
#        "datefmt": logging_date_format,
#        "level": logging.DEBUG if verbose else logging.INFO,
#    }
#    if output_dir:
#        options = {
#            **options,
#            "filename": os.path.join(output_dir, "out.log"),
#            "filemode": "w",
#        }
#    logging.basicConfig(**options)
#    # Add stdout output
#    if output_dir:
#        stdout = logging.StreamHandler(sys.stdout)
#        formatter = logging.Formatter(logging_format, logging_date_format)
#        stdout.setFormatter(formatter)
#        stdout.setLevel(logging.DEBUG if verbose else logging.INFO)
#        logging.getLogger().addHandler(stdout)
#    # disable information from libraries logging to decrease output noise
#    for name in logging.root.manager.loggerDict:
#        if (
#            name.startswith("urllib3")
#            or name.startswith("docker")
#            or name.startswith("botocore")
#        ):
#            logging.getLogger(name).setLevel(logging.ERROR)


"""
    Locate directory corresponding to a benchmark in benchmarks
    or benchmarks-data directory.

    :param benchmark: Benchmark name.
    :param path: Path for lookup, relative to repository.
    :return: relative path to directory corresponding to benchmark
"""


def find_benchmark(benchmark: str, path: str):
    benchmarks_dir = os.path.join(PROJECT_DIR, path)
    benchmark_path = find(benchmark, benchmarks_dir)
    return benchmark_path


def global_logging():
    logging_format = "%(asctime)s,%(msecs)d %(levelname)s %(name)s: %(message)s"
    logging_date_format = "%H:%M:%S"
    logging.basicConfig(format=logging_format, datefmt=logging_date_format, level=logging.INFO)


class LoggingHandlers:
    def __init__(self, verbose: bool = False, filename: Optional[str] = None):
        logging_format = "%(asctime)s,%(msecs)d %(levelname)s %(name)s: %(message)s"
        logging_date_format = "%H:%M:%S"
        formatter = logging.Formatter(logging_format, logging_date_format)
<<<<<<< HEAD
        self.handlers: List[Union[logging.StreamHandler, logging.FileHandler]] = []
=======
        self.handlers: List[Union[logging.FileHandler, logging.StreamHandler[TextIO]]] = []
>>>>>>> 9dcbcc94

        # Add stdout output
        if verbose:
            stdout = logging.StreamHandler(sys.stdout)
            stdout.setFormatter(formatter)
            stdout.setLevel(logging.DEBUG if verbose else logging.INFO)
            self.handlers.append(stdout)

        # Add file output if needed
        if filename:
            file_out = logging.FileHandler(filename=filename, mode="w")
            file_out.setFormatter(formatter)
            file_out.setLevel(logging.DEBUG if verbose else logging.INFO)
            self.handlers.append(file_out)


class LoggingBase:
    def __init__(self):
        uuid_name = str(uuid.uuid4())[0:4]
        if hasattr(self, "typename"):
            self.logging = logging.getLogger(f"{self.typename()}-{uuid_name}")
        else:
            self.logging = logging.getLogger(f"{self.__class__.__name__}-{uuid_name}")
        self.logging.setLevel(logging.INFO)

    @property
    def logging_handlers(self) -> LoggingHandlers:
        return self._logging_handlers

    @logging_handlers.setter
    def logging_handlers(self, handlers: LoggingHandlers):
        self._logging_handlers = handlers
        self.logging.propagate = False
        for handler in handlers.handlers:
            self.logging.addHandler(handler)


def has_platform(name: str) -> bool:
    return os.environ.get(f"SEBS_WITH_{name.upper()}", "False").lower() == "true"<|MERGE_RESOLUTION|>--- conflicted
+++ resolved
@@ -5,11 +5,7 @@
 import subprocess
 import sys
 import uuid
-<<<<<<< HEAD
-from typing import List, Optional, Union
-=======
 from typing import List, Optional, TextIO, Union
->>>>>>> 9dcbcc94
 
 PROJECT_DIR = os.path.join(os.path.dirname(os.path.realpath(__file__)), os.pardir)
 PACK_CODE_APP = "pack_code_{}.sh"
@@ -150,11 +146,7 @@
         logging_format = "%(asctime)s,%(msecs)d %(levelname)s %(name)s: %(message)s"
         logging_date_format = "%H:%M:%S"
         formatter = logging.Formatter(logging_format, logging_date_format)
-<<<<<<< HEAD
-        self.handlers: List[Union[logging.StreamHandler, logging.FileHandler]] = []
-=======
         self.handlers: List[Union[logging.FileHandler, logging.StreamHandler[TextIO]]] = []
->>>>>>> 9dcbcc94
 
         # Add stdout output
         if verbose:
