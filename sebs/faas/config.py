from abc import ABC
from abc import abstractmethod

from sebs.cache import Cache
from sebs.utils import has_platform, LoggingBase, LoggingHandlers

# FIXME: Replace type hints for static generators after migration to 3.7
# https://stackoverflow.com/questions/33533148/how-do-i-specify-that-the-return-type-of-a-method-is-the-same-as-the-class-itsel

"""
    Credentials for FaaS system used to authorize operations on functions
    and other resources.

    The order of credentials initialization:
    1. Load credentials from cache.
    2. If any new vaues are provided in the config, they override cache values.
    3. If nothing is provided, initialize using environmental variables.
    4. If no information is provided, then failure is reported.
"""


class Credentials(ABC, LoggingBase):
    def __init__(self):
        super().__init__()

    """
        Create credentials instance from user config and cached values.
    """

    @staticmethod
    @abstractmethod
    def deserialize(config: dict, cache: Cache, handlers: LoggingHandlers) -> "Credentials":
        pass

    """
        Serialize to JSON for storage in cache.
    """

    @abstractmethod
    def serialize(self) -> dict:
        pass


"""
    Class grouping resources allocated at the FaaS system to execute functions
    and deploy various services. Examples might include IAM roles and API gateways
    for HTTP triggers.

    Storage resources are handled seperately.
"""


class Resources(ABC, LoggingBase):
    def __init__(self):
        super().__init__()

    """
        Create credentials instance from user config and cached values.
    """

    @staticmethod
    @abstractmethod
    def deserialize(config: dict, cache: Cache, handlers: LoggingHandlers) -> "Resources":
        pass

    """
        Serialize to JSON for storage in cache.
    """

    @abstractmethod
    def serialize(self) -> dict:
        pass


"""
    FaaS system config defining cloud region (if necessary), credentials and
    resources allocated.
"""


class Config(ABC, LoggingBase):

    _region: str

    def __init__(self):
        super().__init__()

    @property
    def region(self) -> str:
        return self._region

    @property
    @abstractmethod
    def credentials(self) -> Credentials:
        pass

    @property
    @abstractmethod
    def resources(self) -> Resources:
        pass

    @staticmethod
    @abstractmethod
    def deserialize(config: dict, cache: Cache, handlers: LoggingHandlers) -> "Config":
        from sebs.local.config import LocalConfig
        from sebs.openwhisk.config import OpenWhiskConfig

        name = config["name"]
<<<<<<< HEAD
        func = {
            "aws": AWSConfig.deserialize,
            "azure": AzureConfig.deserialize,
            "gcp": GCPConfig.deserialize,
            "local": LocalConfig.deserialize,
            "openwhisk": OpenWhiskConfig.deserialize,
        }.get(name)
=======
        implementations = {"local": LocalConfig.deserialize}
        if has_platform("aws"):
            from sebs.aws.config import AWSConfig

            implementations["aws"] = AWSConfig.deserialize
        if has_platform("azure"):
            from sebs.azure.config import AzureConfig

            implementations["azure"] = AzureConfig.deserialize
        if has_platform("gcp"):
            from sebs.gcp.config import GCPConfig

            implementations["gcp"] = GCPConfig.deserialize
        func = implementations.get(name)
>>>>>>> 9dcbcc94
        assert func, "Unknown config type!"
        return func(config[name] if name in config else config, cache, handlers)

    @abstractmethod
    def serialize(self) -> dict:
        pass

    @abstractmethod
    def update_cache(self, cache: Cache):
        pass<|MERGE_RESOLUTION|>--- conflicted
+++ resolved
@@ -103,18 +103,8 @@
     @abstractmethod
     def deserialize(config: dict, cache: Cache, handlers: LoggingHandlers) -> "Config":
         from sebs.local.config import LocalConfig
-        from sebs.openwhisk.config import OpenWhiskConfig
 
         name = config["name"]
-<<<<<<< HEAD
-        func = {
-            "aws": AWSConfig.deserialize,
-            "azure": AzureConfig.deserialize,
-            "gcp": GCPConfig.deserialize,
-            "local": LocalConfig.deserialize,
-            "openwhisk": OpenWhiskConfig.deserialize,
-        }.get(name)
-=======
         implementations = {"local": LocalConfig.deserialize}
         if has_platform("aws"):
             from sebs.aws.config import AWSConfig
@@ -128,8 +118,11 @@
             from sebs.gcp.config import GCPConfig
 
             implementations["gcp"] = GCPConfig.deserialize
+        if has_platform("openwhisk"):
+            from sebs.openwhisk.config import OpenWhiskConfig
+
+            implementations["openwhisk"] = OpenWhiskConfig.deserialize
         func = implementations.get(name)
->>>>>>> 9dcbcc94
         assert func, "Unknown config type!"
         return func(config[name] if name in config else config, cache, handlers)
 
